# Run tests and dialyzer

name: Test

# Controls when the action will run. Triggers the workflow on push or pull request
# events but only for the master branch
on:
  push:
    branches: [ master ]
  pull_request:
    branches: [ master ]

# A workflow run is made up of one or more jobs that can run sequentially or in parallel
jobs:
  linux:
    name: Test on OTP ${{ matrix.otp_version }}
    runs-on: ${{ matrix.os }}

    strategy:
      matrix:
<<<<<<< HEAD
        otp_version: [22,22,24,25]
=======
        otp_version: [22,23,24,25]
>>>>>>> f0f63e6b
        os: [ubuntu-latest]

    container:
      image: erlang:${{ matrix.otp_version }}

    steps:
      - uses: actions/checkout@v2
      - name: Compile
        run: make
      - name: Test
        run: make test
      - name: XRef
        run: make xref
      - name: Dialyzer
        run: make dialyzer<|MERGE_RESOLUTION|>--- conflicted
+++ resolved
@@ -18,11 +18,7 @@
 
     strategy:
       matrix:
-<<<<<<< HEAD
-        otp_version: [22,22,24,25]
-=======
         otp_version: [22,23,24,25]
->>>>>>> f0f63e6b
         os: [ubuntu-latest]
 
     container:
